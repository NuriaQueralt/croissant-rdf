--- conflicted
+++ resolved
@@ -53,8 +53,4 @@
         list: A list of dictionaries, each containing the 'croissant' metadata for a dataset.
     """
     datasets = get_datasets(limit)
-<<<<<<< HEAD
-    return [croissant_dataset(dataset.id) for dataset in tqdm(datasets, desc="Fetching datasets")]
-=======
-    return [croissant_dataset(dataset.id,use_api_key) for dataset in datasets]
->>>>>>> 26401f8d
+    return [croissant_dataset(dataset.id) for dataset in tqdm(datasets, desc="Fetching datasets")]